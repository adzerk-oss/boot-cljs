--- conflicted
+++ resolved
@@ -66,11 +66,6 @@
   "Given a per-compile base context, applies middleware to obtain the final,
   compiler-ready context for this build."
   [{:keys [tmp-src tmp-out main files opts] :as ctx}]
-<<<<<<< HEAD
-  (util/delete-plain-files! tmp-out)
-  (util/delete-plain-files! tmp-src)
-  (->> ctx wrap/main wrap/shim wrap/externs wrap/source-map))
-=======
   (when (not= (:optimizations opts) :none)
     (info "Emptying compiler cache...\n")
     (doseq [dir   [tmp-src tmp-out]
@@ -81,7 +76,6 @@
       ;; interfering with eachother while also preserving source maps.
       (file/delete-all f)))
   (->> ctx wrap/main wrap/level wrap/shim wrap/externs wrap/source-map))
->>>>>>> fa2548ee
 
 (defn- compile
   "Given a compiler context and a pod, compiles CLJS accordingly. Returns a
